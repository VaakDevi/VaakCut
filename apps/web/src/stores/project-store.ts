import { TProject } from "@/types/project";
import { create } from "zustand";
import { storageService } from "@/lib/storage/storage-service";
import { toast } from "sonner";
import { useMediaStore } from "./media-store";
import { useTimelineStore } from "./timeline-store";
import { generateUUID } from "@/lib/utils";

interface ProjectStore {
  activeProject: TProject | null;
  savedProjects: TProject[];
  isLoading: boolean;
  isInitialized: boolean;
  invalidProjectIds?: Set<string>;

  // Actions
  createNewProject: (name: string) => Promise<string>;
  loadProject: (id: string) => Promise<void>;
  saveCurrentProject: () => Promise<void>;
  loadAllProjects: () => Promise<void>;
  deleteProject: (id: string) => Promise<void>;
  closeProject: () => void;
  renameProject: (projectId: string, name: string) => Promise<void>;
  duplicateProject: (projectId: string) => Promise<string>;
  updateProjectBackground: (backgroundColor: string) => Promise<void>;
  updateBackgroundType: (
    type: "color" | "blur",
    options?: { backgroundColor?: string; blurIntensity?: number }
  ) => Promise<void>;
  updateProjectFps: (fps: number) => Promise<void>;
  
  // Bookmark methods
  toggleBookmark: (time: number) => Promise<void>;
  isBookmarked: (time: number) => boolean;
  removeBookmark: (time: number) => Promise<void>;

  getFilteredAndSortedProjects: (
    searchQuery: string,
    sortOption: string
  ) => TProject[];

  // Global invalid project ID tracking
  isInvalidProjectId: (id: string) => boolean;
  markProjectIdAsInvalid: (id: string) => void;
  clearInvalidProjectIds: () => void;
}

export const useProjectStore = create<ProjectStore>((set, get) => ({
  activeProject: null,
  savedProjects: [],
  isLoading: true,
  isInitialized: false,
<<<<<<< HEAD
  invalidProjectIds: new Set<string>(),
=======
  
  // Implementation of bookmark methods
  toggleBookmark: async (time: number) => {
    const { activeProject } = get();
    if (!activeProject) return;
    
    // Round time to the nearest frame
    const fps = activeProject.fps || 30;
    const frameTime = Math.round(time * fps) / fps;
    
    const bookmarks = activeProject.bookmarks || [];
    let updatedBookmarks: number[];
    
    // Check if already bookmarked
    const bookmarkIndex = bookmarks.findIndex(
      bookmark => Math.abs(bookmark - frameTime) < 0.001
    );
    
    if (bookmarkIndex !== -1) {
      // Remove bookmark
      updatedBookmarks = bookmarks.filter((_, i) => i !== bookmarkIndex);
    } else {
      // Add bookmark
      updatedBookmarks = [...bookmarks, frameTime].sort((a, b) => a - b);
    }
    
    const updatedProject = {
      ...activeProject,
      bookmarks: updatedBookmarks,
      updatedAt: new Date(),
    };
    
    try {
      await storageService.saveProject(updatedProject);
      set({ activeProject: updatedProject });
      await get().loadAllProjects(); // Refresh the list
    } catch (error) {
      console.error("Failed to update project bookmarks:", error);
      toast.error("Failed to update bookmarks", {
        description: "Please try again",
      });
    }
  },
  
  isBookmarked: (time: number) => {
    const { activeProject } = get();
    if (!activeProject || !activeProject.bookmarks) return false;
    
    // Round time to the nearest frame
    const fps = activeProject.fps || 30;
    const frameTime = Math.round(time * fps) / fps;
    
    return activeProject.bookmarks.some(
      bookmark => Math.abs(bookmark - frameTime) < 0.001
    );
  },
  
  removeBookmark: async (time: number) => {
    const { activeProject } = get();
    if (!activeProject || !activeProject.bookmarks) return;
    
    // Round time to the nearest frame
    const fps = activeProject.fps || 30;
    const frameTime = Math.round(time * fps) / fps;
    
    const updatedBookmarks = activeProject.bookmarks.filter(
      bookmark => Math.abs(bookmark - frameTime) >= 0.001
    );
    
    if (updatedBookmarks.length === activeProject.bookmarks.length) {
      // No bookmark found to remove
      return;
    }
    
    const updatedProject = {
      ...activeProject,
      bookmarks: updatedBookmarks,
      updatedAt: new Date(),
    };
    
    try {
      await storageService.saveProject(updatedProject);
      set({ activeProject: updatedProject });
      await get().loadAllProjects(); // Refresh the list
    } catch (error) {
      console.error("Failed to update project bookmarks:", error);
      toast.error("Failed to remove bookmark", {
        description: "Please try again",
      });
    }
  },
>>>>>>> f255ccb8

  createNewProject: async (name: string) => {
    const newProject: TProject = {
      id: generateUUID(),
      name,
      thumbnail: "",
      createdAt: new Date(),
      updatedAt: new Date(),
      backgroundColor: "#000000",
      backgroundType: "color",
      blurIntensity: 8,
      bookmarks: [],
    };

    set({ activeProject: newProject });

    try {
      await storageService.saveProject(newProject);
      // Reload all projects to update the list
      await get().loadAllProjects();
      return newProject.id;
    } catch (error) {
      toast.error("Failed to save new project");
      throw error;
    }
  },

  loadProject: async (id: string) => {
    if (!get().isInitialized) {
      set({ isLoading: true });
    }

    // Clear media and timeline immediately to prevent flickering when switching projects
    const mediaStore = useMediaStore.getState();
    const timelineStore = useTimelineStore.getState();
    mediaStore.clearAllMedia();
    timelineStore.clearTimeline();

    try {
      const project = await storageService.loadProject(id);
      if (project) {
        set({ activeProject: project });

        // Load project-specific data in parallel
        await Promise.all([
          mediaStore.loadProjectMedia(id),
          timelineStore.loadProjectTimeline(id),
        ]);
      } else {
        throw new Error(`Project with id ${id} not found`);
      }
    } catch (error) {
      console.error("Failed to load project:", error);
      throw error; // Re-throw so the editor page can handle it
    } finally {
      set({ isLoading: false });
    }
  },

  saveCurrentProject: async () => {
    const { activeProject } = get();
    if (!activeProject) return;

    try {
      // Save project metadata and timeline data in parallel
      const timelineStore = useTimelineStore.getState();
      await Promise.all([
        storageService.saveProject(activeProject),
        timelineStore.saveProjectTimeline(activeProject.id),
      ]);
      await get().loadAllProjects(); // Refresh the list
    } catch (error) {
      console.error("Failed to save project:", error);
    }
  },

  loadAllProjects: async () => {
    if (!get().isInitialized) {
      set({ isLoading: true });
    }

    try {
      const projects = await storageService.loadAllProjects();
      set({ savedProjects: projects });
    } catch (error) {
      console.error("Failed to load projects:", error);
    } finally {
      set({ isLoading: false, isInitialized: true });
    }
  },

  deleteProject: async (id: string) => {
    try {
      // Delete project data in parallel
      await Promise.all([
        storageService.deleteProjectMedia(id),
        storageService.deleteProjectTimeline(id),
        storageService.deleteProject(id),
      ]);
      await get().loadAllProjects(); // Refresh the list

      // If we deleted the active project, close it and clear data
      const { activeProject } = get();
      if (activeProject?.id === id) {
        set({ activeProject: null });
        const mediaStore = useMediaStore.getState();
        const timelineStore = useTimelineStore.getState();
        mediaStore.clearAllMedia();
        timelineStore.clearTimeline();
      }
    } catch (error) {
      console.error("Failed to delete project:", error);
    }
  },

  closeProject: () => {
    set({ activeProject: null });

    // Clear data from stores when closing project
    const mediaStore = useMediaStore.getState();
    const timelineStore = useTimelineStore.getState();
    mediaStore.clearAllMedia();
    timelineStore.clearTimeline();
  },

  renameProject: async (id: string, name: string) => {
    const { savedProjects } = get();

    // Find the project to rename
    const projectToRename = savedProjects.find((p) => p.id === id);
    if (!projectToRename) {
      toast.error("Project not found", {
        description: "Please try again",
      });
      return;
    }

    const updatedProject = {
      ...projectToRename,
      name,
      updatedAt: new Date(),
    };

    try {
      // Save to storage
      await storageService.saveProject(updatedProject);

      await get().loadAllProjects();

      // Update activeProject if it's the same project
      const { activeProject } = get();
      if (activeProject?.id === id) {
        set({ activeProject: updatedProject });
      }
    } catch (error) {
      console.error("Failed to rename project:", error);
      toast.error("Failed to rename project", {
        description:
          error instanceof Error ? error.message : "Please try again",
      });
    }
  },

  duplicateProject: async (projectId: string) => {
    try {
      const project = await storageService.loadProject(projectId);
      if (!project) {
        toast.error("Project not found", {
          description: "Please try again",
        });
        throw new Error("Project not found");
      }

      const { savedProjects } = get();

      // Extract the base name (remove any existing numbering)
      const numberMatch = project.name.match(/^\((\d+)\)\s+(.+)$/);
      const baseName = numberMatch ? numberMatch[2] : project.name;
      const existingNumbers: number[] = [];

      // Check for pattern "(number) baseName" in existing projects
      savedProjects.forEach((p) => {
        const match = p.name.match(/^\((\d+)\)\s+(.+)$/);
        if (match && match[2] === baseName) {
          existingNumbers.push(parseInt(match[1], 10));
        }
      });

      const nextNumber =
        existingNumbers.length > 0 ? Math.max(...existingNumbers) + 1 : 1;

      const newProject: TProject = {
        id: generateUUID(),
        name: `(${nextNumber}) ${baseName}`,
        thumbnail: project.thumbnail,
        createdAt: new Date(),
        updatedAt: new Date(),
      };

      await storageService.saveProject(newProject);
      await get().loadAllProjects();
      return newProject.id;
    } catch (error) {
      console.error("Failed to duplicate project:", error);
      toast.error("Failed to duplicate project", {
        description:
          error instanceof Error ? error.message : "Please try again",
      });
      throw error;
    }
  },

  updateProjectBackground: async (backgroundColor: string) => {
    const { activeProject } = get();
    if (!activeProject) return;

    const updatedProject = {
      ...activeProject,
      backgroundColor,
      updatedAt: new Date(),
    };

    try {
      await storageService.saveProject(updatedProject);
      set({ activeProject: updatedProject });
      await get().loadAllProjects(); // Refresh the list
    } catch (error) {
      console.error("Failed to update project background:", error);
      toast.error("Failed to update background", {
        description: "Please try again",
      });
    }
  },

  updateBackgroundType: async (
    type: "color" | "blur",
    options?: { backgroundColor?: string; blurIntensity?: number }
  ) => {
    const { activeProject } = get();
    if (!activeProject) return;

    const updatedProject = {
      ...activeProject,
      backgroundType: type,
      ...(options?.backgroundColor && {
        backgroundColor: options.backgroundColor,
      }),
      ...(options?.blurIntensity && { blurIntensity: options.blurIntensity }),
      updatedAt: new Date(),
    };

    try {
      await storageService.saveProject(updatedProject);
      set({ activeProject: updatedProject });
      await get().loadAllProjects(); // Refresh the list
    } catch (error) {
      console.error("Failed to update background type:", error);
      toast.error("Failed to update background", {
        description: "Please try again",
      });
    }
  },

  updateProjectFps: async (fps: number) => {
    const { activeProject } = get();
    if (!activeProject) return;

    const updatedProject = {
      ...activeProject,
      fps,
      updatedAt: new Date(),
    };

    try {
      await storageService.saveProject(updatedProject);
      set({ activeProject: updatedProject });
      await get().loadAllProjects(); // Refresh the list
    } catch (error) {
      console.error("Failed to update project FPS:", error);
      toast.error("Failed to update project FPS", {
        description: "Please try again",
      });
    }
  },

  getFilteredAndSortedProjects: (searchQuery: string, sortOption: string) => {
    const { savedProjects } = get();

    // Filter projects by search query
    const filteredProjects = savedProjects.filter((project) =>
      project.name.toLowerCase().includes(searchQuery.toLowerCase())
    );

    // Sort filtered projects
    const sortedProjects = [...filteredProjects].sort((a, b) => {
      const [key, order] = sortOption.split("-");

      if (key !== "createdAt" && key !== "name") {
        console.warn(`Invalid sort key: ${key}`);
        return 0;
      }

      const aValue = a[key];
      const bValue = b[key];

      if (aValue === undefined || bValue === undefined) return 0;

      if (order === "asc") {
        if (aValue < bValue) return -1;
        if (aValue > bValue) return 1;
        return 0;
      }
      if (aValue > bValue) return -1;
      if (aValue < bValue) return 1;
      return 0;
    });

    return sortedProjects;
  },

  // Global invalid project ID tracking implementation
  isInvalidProjectId: (id: string) => {
    const invalidIds = get().invalidProjectIds || new Set();
    return invalidIds.has(id);
  },

  markProjectIdAsInvalid: (id: string) => {
    set((state) => ({
      invalidProjectIds: new Set([
        ...(state.invalidProjectIds || new Set()),
        id,
      ]),
    }));
  },

  clearInvalidProjectIds: () => {
    set({ invalidProjectIds: new Set() });
  },
}));<|MERGE_RESOLUTION|>--- conflicted
+++ resolved
@@ -28,7 +28,7 @@
     options?: { backgroundColor?: string; blurIntensity?: number }
   ) => Promise<void>;
   updateProjectFps: (fps: number) => Promise<void>;
-  
+
   // Bookmark methods
   toggleBookmark: (time: number) => Promise<void>;
   isBookmarked: (time: number) => boolean;
@@ -50,27 +50,25 @@
   savedProjects: [],
   isLoading: true,
   isInitialized: false,
-<<<<<<< HEAD
   invalidProjectIds: new Set<string>(),
-=======
-  
+
   // Implementation of bookmark methods
   toggleBookmark: async (time: number) => {
     const { activeProject } = get();
     if (!activeProject) return;
-    
+
     // Round time to the nearest frame
     const fps = activeProject.fps || 30;
     const frameTime = Math.round(time * fps) / fps;
-    
+
     const bookmarks = activeProject.bookmarks || [];
     let updatedBookmarks: number[];
-    
+
     // Check if already bookmarked
     const bookmarkIndex = bookmarks.findIndex(
-      bookmark => Math.abs(bookmark - frameTime) < 0.001
+      (bookmark) => Math.abs(bookmark - frameTime) < 0.001
     );
-    
+
     if (bookmarkIndex !== -1) {
       // Remove bookmark
       updatedBookmarks = bookmarks.filter((_, i) => i !== bookmarkIndex);
@@ -78,13 +76,13 @@
       // Add bookmark
       updatedBookmarks = [...bookmarks, frameTime].sort((a, b) => a - b);
     }
-    
+
     const updatedProject = {
       ...activeProject,
       bookmarks: updatedBookmarks,
       updatedAt: new Date(),
     };
-    
+
     try {
       await storageService.saveProject(updatedProject);
       set({ activeProject: updatedProject });
@@ -96,43 +94,43 @@
       });
     }
   },
-  
+
   isBookmarked: (time: number) => {
     const { activeProject } = get();
     if (!activeProject || !activeProject.bookmarks) return false;
-    
+
     // Round time to the nearest frame
     const fps = activeProject.fps || 30;
     const frameTime = Math.round(time * fps) / fps;
-    
+
     return activeProject.bookmarks.some(
-      bookmark => Math.abs(bookmark - frameTime) < 0.001
+      (bookmark) => Math.abs(bookmark - frameTime) < 0.001
     );
   },
-  
+
   removeBookmark: async (time: number) => {
     const { activeProject } = get();
     if (!activeProject || !activeProject.bookmarks) return;
-    
+
     // Round time to the nearest frame
     const fps = activeProject.fps || 30;
     const frameTime = Math.round(time * fps) / fps;
-    
+
     const updatedBookmarks = activeProject.bookmarks.filter(
-      bookmark => Math.abs(bookmark - frameTime) >= 0.001
+      (bookmark) => Math.abs(bookmark - frameTime) >= 0.001
     );
-    
+
     if (updatedBookmarks.length === activeProject.bookmarks.length) {
       // No bookmark found to remove
       return;
     }
-    
+
     const updatedProject = {
       ...activeProject,
       bookmarks: updatedBookmarks,
       updatedAt: new Date(),
     };
-    
+
     try {
       await storageService.saveProject(updatedProject);
       set({ activeProject: updatedProject });
@@ -144,7 +142,6 @@
       });
     }
   },
->>>>>>> f255ccb8
 
   createNewProject: async (name: string) => {
     const newProject: TProject = {
